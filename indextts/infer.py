--- conflicted
+++ resolved
@@ -1,4 +1,3 @@
-import contextlib
 import os
 import re
 import time
@@ -117,19 +116,16 @@
         self.normalizer = TextNormalizer()
         self.normalizer.load()
         print(">> TextNormalizer loaded")
-<<<<<<< HEAD
         self.stats["textnorm_load_time"] = time.perf_counter() - start_time
 
         for key, value in self.stats.items():
             print(f">> {key}: {value:.2f} seconds")
         self.stats.clear()
-=======
         # 缓存参考音频mel：
         self.cache_audio_prompt = None
         self.cache_cond_mel = None
         # 进度引用显示（可选）
         self.gr_progress = None
->>>>>>> f9e464a3
 
     def preprocess_text(self, text):
         # chinese_punctuation = "，。！？；：“”‘’（）【】《》"
@@ -198,7 +194,6 @@
             sentence.strip() for sentence in sentences if sentence.strip() and sentence.strip() not in {"'", ".", ","}
         ]
 
-<<<<<<< HEAD
     def empty_cache(self):
         """
         Clear the GPU cache.
@@ -220,18 +215,6 @@
             print(f"cond_mel shape: {cond_mel.shape}", "dtype:", cond_mel.dtype)
         del audio
         return cond_mel
-
-    def get_stats(self) -> Optional[dict]:
-        return self.stats
-
-    def infer(self, audio_prompt: Union[str, os.PathLike], text, output_path, verbose=False):
-        print(">> start inference...")
-        self.stats = {
-            "gpt_gen_time": 0,
-            "gpt_forward_time": 0,
-            "bigvgan_time": 0,
-        }
-=======
     def bucket_sentences(self, sentences, enable):
         """
         Sentence data bucketing
@@ -280,11 +263,18 @@
         if self.gr_progress is not None:self.gr_progress(value, desc=desc)
         
         
-        
+    def get_stats(self) -> Optional[dict]:
+        return self.stats
+
     # 快速推理：对于“多句长文本”，可实现至少 2~10 倍以上的速度提升~ （First modified by sunnyboxs 2025-04-16）
     def infer_fast(self, audio_prompt, text, output_path, verbose=False):
         print(">> start fast inference...")
         self._set_gr_progress(0, "start fast inference...")
+        stats = self.stats = {
+            "gpt_gen_time": 0,
+            "gpt_forward_time": 0,
+            "bigvgan_time": 0,
+        }
         if verbose:
             print(f"origin text:{text}")
         start_time = time.perf_counter()
@@ -331,10 +321,10 @@
         # lang = "EN"
         # lang = "ZH"
         wavs = []
-        gpt_gen_time = 0
-        gpt_forward_time = 0
-        bigvgan_time = 0
-
+        
+        gpt_gen_time = stats.get("gpt_gen_time", 0)
+        gpt_forward_time = stats.get("gpt_forward_time", 0)
+        bigvgan_time = stats.get("bigvgan_time", 0)
         # text processing
         all_text_tokens = []
         self._set_gr_progress(0.1, "text processing...")
@@ -444,7 +434,7 @@
                     bigvgan_time += time.perf_counter() - m_start_time
                     wav = wav.squeeze(1)
                     pass
-            wav = torch.clamp(32767 * wav, -32767.0, 32767.0)
+            wav = torch.clamp(32767 * wav, -32767.0, 32767.0).cpu()
             wavs.append(wav)
                 
         # clear cache   
@@ -458,9 +448,9 @@
         wav = torch.cat(wavs, dim=1)
         wav_length = wav.shape[-1] / sampling_rate
         print(f">> Reference audio length: {cond_mel_frame*256 / sampling_rate:.2f} seconds")
-        print(f">> gpt_gen_time: {gpt_gen_time:.2f} seconds")
-        print(f">> gpt_forward_time: {gpt_forward_time:.2f} seconds")
-        print(f">> bigvgan_time: {bigvgan_time:.2f} seconds")
+        stats = self.get_stats()
+        for key, value in stats.items():
+            print(f">> {key}: {value:.2f}")
         print(f">> Total fast inference time: {end_time - start_time:.2f} seconds")
         print(f">> Generated audio length: {wav_length:.2f} seconds")
         print(f">> [fast] bigvgan chunk_length: {chunk_length}")
@@ -484,20 +474,31 @@
     
     
     # 原始推理模式
-    def infer(self, audio_prompt, text, output_path, verbose=False):
+    def infer(self, audio_prompt: Union[str, os.PathLike], text, output_path, verbose=False):
         print(">> start inference...")
-        self._set_gr_progress(0, "start inference...")
->>>>>>> f9e464a3
+        self.stats = {
+            "gpt_gen_time": 0,
+            "gpt_forward_time": 0,
+            "bigvgan_time": 0,
+        }
         if verbose:
             print(f"origin text:{text}")
         normalized_text = self.preprocess_text(text)
         print(f"normalized text:{normalized_text}")
-<<<<<<< HEAD
-        # load audio
-        cond_mel = self.load_audio(audio_prompt, verbose=verbose)
-        cond_mel_num_frames = cond_mel.shape[-1]
-        if verbose:
-            print(f"cond_mel shape: {cond_mel.shape}", "dtype:", cond_mel.dtype)
+
+        # 如果参考音频改变了，才需要重新生成 cond_mel, 提升速度
+        if self.cache_cond_mel is None or self.cache_audio_prompt != audio_prompt:
+            cond_mel = self.load_audio(audio_prompt, verbose=verbose)
+            cond_mel_num_frames = cond_mel.shape[-1]
+            if verbose:
+                print(f"cond_mel shape: {cond_mel.shape}", "dtype:", cond_mel.dtype)
+
+            self.cache_audio_prompt = audio_prompt
+            self.cache_cond_mel = cond_mel
+        else:
+            cond_mel = self.cache_cond_mel
+            cond_mel_num_frames = cond_mel.shape[-1]
+
         start_time = time.perf_counter()
         wav_data, sampling_rate = self.infer_e2e(cond_mel, normalized_text, verbose=verbose)
         wav_length = wav_data.shape[-1] / sampling_rate
@@ -506,37 +507,32 @@
             f">> Reference audio length: {cond_mel_num_frames * 256 / sampling_rate:.2f} seconds",
             f"mel frames: {cond_mel_num_frames}",
         )
+        print(f">> Total inference time: {end_time - start_time:.2f} seconds")
+        print(f">> Generated audio length: {wav_length:.2f} seconds")
         stats = self.get_stats()
         for key, value in stats.items():
             print(f">> {key}: {value:.2f}")
-        print(f">> Total inference time: {end_time - start_time:.2f} seconds")
-        print(f">> Generated audio length: {wav_length:.2f} seconds")
         print(f">> RTF: {(end_time - start_time) / wav_length:.4f}")
-        torchaudio.save(output_path, wav_data, sampling_rate)
-        print(">> wav file saved to:", output_path)
-=======
-
-
-        # 如果参考音频改变了，才需要重新生成 cond_mel, 提升速度
-        if self.cache_cond_mel is None or self.cache_audio_prompt != audio_prompt:
-            audio, sr = torchaudio.load(audio_prompt)
-            audio = torch.mean(audio, dim=0, keepdim=True)
-            if audio.shape[0] > 1:
-                audio = audio[0].unsqueeze(0)
-            audio = torchaudio.transforms.Resample(sr, 24000)(audio)
-            cond_mel = MelSpectrogramFeatures()(audio).to(self.device)
-            cond_mel_frame = cond_mel.shape[-1]
-            if verbose:
-                print(f"cond_mel shape: {cond_mel.shape}", "dtype:", cond_mel.dtype)
-            
-            self.cache_audio_prompt = audio_prompt
-            self.cache_cond_mel = cond_mel
+        # torchaudio.save(output_path, wav.cpu().type(torch.int16), sampling_rate)
+        # print(">> wav file saved to:", output_path)
+
+        # save audio
+        wav = wav_data.cpu()  # to cpu
+        if output_path:
+            # 直接保存音频到指定路径中
+            if os.path.isfile(output_path):
+                os.remove(output_path)
+                print(">> remove old wav file:", output_path)
+            if os.path.dirname(output_path) != "":
+                os.makedirs(os.path.dirname(output_path), exist_ok=True)
+            torchaudio.save(output_path, wav.type(torch.int16), sampling_rate)
+            print(">> wav file saved to:", output_path)
+            return output_path
         else:
-            cond_mel = self.cache_cond_mel
-            cond_mel_frame = cond_mel.shape[-1]
-            pass
-        
->>>>>>> f9e464a3
+            # 返回以符合Gradio的格式要求
+            wav_data = wav.type(torch.int16)
+            wav_data = wav_data.numpy().T
+            return (sampling_rate, wav_data)
 
     def infer_e2e(self, audio_mel: torch.Tensor, normalized_text, verbose=False) -> tuple[torch.Tensor, int]: 
         stats = self.get_stats()
@@ -639,34 +635,11 @@
                 del text_tokens, codes, latent, wav
         wav = torch.cat(wavs, dim=1)
 
-<<<<<<< HEAD
-        
         stats["gpt_gen_time"] = gpt_gen_time
         stats["gpt_forward_time"] = gpt_forward_time
         stats["bigvgan_time"] = bigvgan_time
         return (wav.type(torch.int16).cpu(), sampling_rate)
-=======
-        # torchaudio.save(output_path, wav.cpu().type(torch.int16), sampling_rate)
-        # print(">> wav file saved to:", output_path)
-        
-        # save audio
-        wav = wav.cpu() # to cpu
-        if output_path:
-            # 直接保存音频到指定路径中
-            if os.path.isfile(output_path):
-                os.remove(output_path)
-                print(">> remove old wav file:", output_path)
-            if os.path.dirname(output_path) != "":
-                os.makedirs(os.path.dirname(output_path),exist_ok=True)
-            torchaudio.save(output_path, wav.type(torch.int16), sampling_rate)
-            print(">> wav file saved to:", output_path)
-            return output_path
-        else:
-            # 返回以符合Gradio的格式要求
-            wav_data = wav.type(torch.int16)
-            wav_data = wav_data.numpy().T  
-            return (sampling_rate, wav_data)
->>>>>>> f9e464a3
+
 
 
 if __name__ == "__main__":
